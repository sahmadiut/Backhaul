--- conflicted
+++ resolved
@@ -62,31 +62,23 @@
 
     ```toml
     [server]# Local, IRAN
-    bind_addr = "0.0.0.0:3080"  # Address and port for the server to listen (mandatory).
-    transport = "tcp"           # Protocol ("tcp", "tcpmux", or "ws", optional, default: "tcp").
-    token = "your_token"        # Authentication token (optional).
-    keepalive_period = 20       # Specify keep-alive period in seconds. (optional, default: 20 seconds)
-    nodelay = false             # Enable TCP_NODELAY (optional, default: false).
-    channel_size = 2048         # Tunnel channel size. Excess connections are discarded. Only for tcp and ws mode (optional, default: 2048).
-    connection_pool = 8         # Number of pre-established connections. Only for tcp and ws mode (optional, default: 8).
-    log_level = "info"          # Log level ("panic", "fatal", "error", "warn", "info", "debug", "trace", optional, default: "info").
-    mux_session = 1             # Number of mux sessions for tcpmux. (optional, default: 1).
-    mux_version = 1             # The tcpmux protocol version. Acceptable values are 1 or 2. Version 2 may include additional features or optimizations. (optional)
-    mux_framesize = 32768       # 32 KB. The maximum size of a frame that can be sent over a connection. (optional)
-    mux_recievebuffer = 4194304 # 4 MB. The maximum buffer size for incoming data per connection. (optional)
-    mux_streambuffer = 65536    # 256 KB. The maximum buffer size per individual stream within a connection. (optional)
+    bind_addr = "0.0.0.0:3080" # Address and port for the server to listen (mandatory).
+    transport = "tcp"          # Protocol ("tcp", "tcpmux", or "ws", optional, default: "tcp").
+    token = "your_token"       # Authentication token (optional).
+    keepalive_period = 20      # Specify keep-alive period in seconds. (optional, default: 20 seconds)
+    nodelay = false            # Enable TCP_NODELAY (optional, default: false).
+    channel_size = 2048        # Tunnel channel size. Excess connections are discarded. Only for tcp and ws mode (optional, default: 2048).
+    connection_pool = 8        # Number of pre-established connections. Only for tcp and ws mode (optional, default: 8).
+    mux_session = 1            # Number of mux sessions for tcpmux. (optional, default: 1).
+    log_level = "info"         # Log level ("panic", "fatal", "error", "warn", "info", "debug", "trace", optional, default: "info").
 
     ports = [ # Local to remote port mapping in this format LocalPort=RemotePort (mandatory).
-<<<<<<< HEAD
         "4000=5201",
-        "4001=5201",
+        "127.0.0.1:4001=5201", # Bind to specific local address.
         "4003", # Local and remote port are the same.
         "[4004:4006]", # port range. it's equal to "4004=4004", "4005=4005", "4006=4006"
         "[4007:4009]=5201", # port range. it's equal to "4007=5201", "4008=5201", "4009=5201"
-=======
-        "4000=5201", # Bind to all local ip addresses.
-        "127.0.0.1:4001=5201", # Bind to specific local address.
->>>>>>> 05019a03
+        "4010:4019=5202", # without quate
     ]
     ```
 
