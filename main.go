--- conflicted
+++ resolved
@@ -10,11 +10,7 @@
 )
 
 // Define the version of the application
-<<<<<<< HEAD
-const version = "v0.1.1-s2"
-=======
-const version = "v0.1.2"
->>>>>>> 05019a03
+const version = "v0.1.2-s2"
 
 func main() {
 	configPath := flag.String("c", "", "path to the configuration file (TOML format)")
