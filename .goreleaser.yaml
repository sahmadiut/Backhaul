--- conflicted
+++ resolved
@@ -22,13 +22,8 @@
      name_template: "{{ .ProjectName }}_{{ .Os }}_{{ .Arch }}"
 
 release:
-<<<<<<< HEAD
-  github:
+   github:
     owner: sahmadiut
-=======
-   github:
-    owner: Musixal
->>>>>>> 12d9d512
     name: backhaul
 checksum:
   name_template: "checksums.txt"
