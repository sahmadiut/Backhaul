--- conflicted
+++ resolved
@@ -32,13 +32,8 @@
 .vscode
 dist/
 
-<<<<<<< HEAD
-#
+# other
 *.json
 .idea
-=======
-# other
-*.json
 server.*
-backhaul
->>>>>>> 12d9d512
+backhaul